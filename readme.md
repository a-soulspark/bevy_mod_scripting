<p align="center">
    <img src="./logo_bevy_scripting.svg" width="250">
</p>

# Bevy Scripting

While for Bevy out of the box scripting is a non-goal, scripting support is being worked on. 
This crate is an attempt to make scripting a possibility with the current state of Bevy.

The API will likely change in the future as more scripting support is rolled out.


## Why Use Scripts?

- Re-load your game logic without re-compiling the entire crate
- If your game logic is encapsulated with scripts it becomes easilly moddable
- Allows writing game logic/UI in a smaller language, making development more accessible to non-coders on your team

## State of this crate

- [x] Script host interface
- [x] Hot re-loading scripts (on script asset changes, scripts using those assets are re-started)
- [x] Rlua integration
- [x] Rhai integration
- [x] Customisable script API's
- [x] Event based hooks (i.e. on_update)
- [x] Flexible event scheduling (i.e. allow handling events at different stages rather than a single stage based on the event) 
- [x] Multiple scripts per entity
- [x] Multiple instances of the same script on one entity
- [x] Extensive callback argument type support 
<<<<<<< HEAD
- [ ] General Bevy API for all script hosts (i.e. Add component, remove component etc.). Blocked by <https://github.com/bevyengine/bevy/issues/4474>
- [x] Utilities for generating script native documentation 
=======
- [ ] General Bevy API for all script hosts (i.e. Add component, remove component etc.). On track for Bevy 0.8
- [ ] Utilities for generating script native documentation 
>>>>>>> 239c0d28
- [ ] Tests
- [x] Optionally loading external lua libraries (via require) (enabled with `lua_modules` cargo feature)

## Usage

### Installation

To install:
- Add this crate to your Cargo.toml file dependencies
    - The crate is still in development so I recommended pinning to a git commit    
- Add ScriptingPlugin to your app
- Add the ScriptHosts you plan on using (`add_script_host`)
    - Make sure to attach it to a stage running AFTER any systems which may generate modify/create/remove script components
- Add script handler stages to capture events in the priority range you're expecting (`add_script_handler_stage`)   
- Add systems which generate ScriptEvents corresponding to your script host
- Add systems which add ScriptCollection components to your entities and fill them with scripts

An example can be seen below

```rust,ignore

fn main() -> std::io::Result<()> {
    let mut app = App::new();
        app.add_plugin(ScriptingPlugin)
        .add_plugins(DefaultPlugins) 
        // pick and register only the hosts you want to use
        // use any stage AFTER any systems which add/remove/modify script components 
        // in order for your script updates to propagate in a single frame
        .add_script_host::<RhaiScriptHost<MyRhaiArgStruct>,_>(CoreStage::PostUpdate)    
        .add_script_host::<RLuaScriptHost<MyLuaArgStruct>,_>(CoreStage::PostUpdate)
        
        // the handlers should be placed after any stages which produce script events
        // PostUpdate is okay only if your API doesn't require the core Bevy systems' commands
        // to run beforehand.
        // Note, this setup assumes a single script handler stage with all events having identical
        // priority of zero (see examples for more complex scenarios)
        .add_script_handler_stage::<RLuaScriptHost<MyLuaArg>, _, 0, 0>(
            CoreStage::PostUpdate,
        )
        .add_script_handler_stage::<RhaiScriptHost<RhaiEventArgs>, _, 0, 0>(
            CoreStage::PostUpdate,
        )

        // generate events for scripts to pickup
        .add_system(trigger_on_update_lua)
        .add_system(trigger_on_update_rhai)

        // attach script components to entities
        .add_startup_system(load_a_script);
    app.run();

    Ok(())
}
```

### Firing Script Callbacks

Scripts are triggered by firing `ScriptEvents`. This crate uses custom priority event writers and readers, so events are sent along with a priority. Together with your event pipeline this priority affects when your events are handled. A priority of 0 is the highest.

You can use this to create game loops akin to Unity's or other game engine's.

There are no guarantees that force the script callbacks to be executed fully for all scripts, i.e. before processing the next callback event, so this order guarantee only holds on a per script basis.

Examples of systems which generate callbacks can be seen below:

#### Mlua 

Use valid lua function names for hook names and any number of arguments which are to be passed on to the function. 

Any types implementing the `mlua::ToLua` trait can be used.

``` rust
use bevy::prelude::*;
use bevy_mod_scripting::{*,events::*,langs::mlu::{mlua,mlua::prelude::*}};


#[derive(Clone)]
pub struct MyLuaArg;

impl<'lua> ToLua<'lua> for MyLuaArg {
    fn to_lua(self, _lua: &'lua mlua::Lua) -> mlua::Result<mlua::Value<'lua>> {
        Ok(mlua::Value::Nil)
    }
}

// event callback generator for lua
pub fn trigger_on_update_lua(mut w: PriorityEventWriter<LuaEvent<MyLuaArg>>) {
    let event = LuaEvent::<MyLuaArg> {
        hook_name: "on_update".to_string(), 
        args: Vec::default(),
        recipients: Recipients::All
    };

    w.send(event,0);
}
```

#### Rhai

Rhai supports any rust types implementing FuncArgs as function arguments.

``` rust
use bevy::prelude::*;
use bevy_mod_scripting::{*,events::*,langs::rhai::FuncArgs};

#[derive(Clone)]
pub struct MyRhaiArgStruct {
    // ...
}

impl FuncArgs for MyRhaiArgStruct {
    fn parse<ARGS: Extend<rhai::Dynamic>>(self, _args: &mut ARGS) {
        // ... 
    }
}

// event callback generator for rhai
// rhai event arguments can be any rust type implementing FuncArgs
pub fn trigger_on_update_rhai(mut w: PriorityEventWriter<RhaiEvent<MyRhaiArgStruct>>) {
    let event = RhaiEvent {
        hook_name: "on_update".to_string(),
        args: MyRhaiArgStruct {},
        recipients: Recipients::All
    };

    w.send(event,0);
}
```

### Adding scripts

A script consist of:
- an asset handle to their code file
- a name which is usually their path relative to the assets folder

Scripts are attached to entities in the form of `bevy_mod_scripting::ScriptCollection` components as seen below:

``` rust
use std::sync::Mutex;
use bevy::prelude::*;
use bevy_mod_scripting::{*,langs::mlu::mlua};

#[derive(Clone)]
pub struct MyLuaArg;

impl<'lua> mlua::ToLua<'lua> for MyLuaArg {
    fn to_lua(self, _lua: &'lua mlua::Lua) -> mlua::Result<mlua::Value<'lua>> {
        // ...
        Ok(mlua::Value::Nil)
    }
}

// An example of a startup system which loads the lua script "console_integration.lua" 
// placed in "assets/scripts/" and attaches it to a new entity
pub fn load_a_script(
    server: Res<AssetServer>,
    mut commands: Commands,
) {
    // this handle is kept by the script so it will not be unloaded
    let path = "scripts/console_integration.lua".to_string();
    let handle = server.load::<LuaFile, &str>(&path);


    commands.spawn().insert(ScriptCollection::<LuaFile> {
        scripts: vec![Script::<LuaFile>::new::<RLuaScriptHost<MyLuaArg>>(
            path, handle,
        )],
    });
}
```


### Defining an API
To expose an API to your scripts, implement the APIProvider trait. To register this API with your script host use the `add_api_provider` of `App`:

``` rust
use std::sync::Mutex;
use bevy_mod_scripting::{*,langs::{mlu::mlua::prelude::*,rhai::*}};

#[derive(Default)]
pub struct LuaAPI {}

/// the custom Lua api, world is provided via a global pointer,
/// and callbacks are defined only once at script creation
impl APIProvider for LuaAPI {
    type Target = Mutex<Lua>;
    type DocTarget = LuaDocFragment;

    fn attach_api(&mut self, ctx: &mut Self::Target) -> Result<(),ScriptError> {
        // generate API here
        // world is provided via ctx see examples
        // ...
        Ok(())
    }
}

#[derive(Default)]
pub struct RhaiAPI {}

impl APIProvider for RhaiAPI {
    type Target = Engine;
    type DocTarget = RhaiDocFragment;

    fn attach_api(&mut self, ctx: &mut Self::Target) -> Result<(),ScriptError> {
        // ...
        Ok(())
    }
}

```

Register the API providers like so:

```rust,ignore
    app.add_plugins(DefaultPlugins)
        .add_plugin(ScriptingPlugin)
        .add_script_host::<RLuaScriptHost<MyLuaArg>, _>(CoreStage::PostUpdate)
        .add_script_host::<RhaiScriptHost<MyRhaiArg>, _>(CoreStage::PostUpdate)
        .add_api_provider::<RLuaScriptHost<MyLuaArg>>(Box::new(LuaAPIProvider))
        .add_api_provider::<RLuaScriptHost<MyRhaiArg>>(Box::new(RhaiAPIProvider))
        //...
```


### Documentation Generation
Documentation features are exposed at runtime via the `update_documentation` builder trait method for `App`:

```rust
use bevy::prelude::*;
use bevy_mod_scripting::{*,langs::mlu::mlua};

#[derive(Clone)]
pub struct MyLuaArg;
impl<'lua> mlua::ToLua<'lua> for MyLuaArg {
    fn to_lua(self, lua: &'lua mlua::Lua) -> mlua::Result<mlua::Value<'lua>> {Ok(mlua::Value::Nil)}
}

fn main() -> std::io::Result<()> {
    let mut app = App::new();

    app.add_plugins(DefaultPlugins)
        .add_plugin(ScriptingPlugin)
        .add_script_host::<RLuaScriptHost<MyLuaArg>, _>(CoreStage::PostUpdate)
        // Note: This is a noop in optimized builds unless the `doc_always` feature is enabled!
        // this will pickup any API providers added *BEFOREHAND* like this one
        // .add_api_provider::<RLuaScriptHost<MyLuaArg>>(Box::new(LuaAPIProvider))
        .update_documentation::<RLuaScriptHost<MyLuaArg>>()
        .add_script_handler_stage::<RLuaScriptHost<MyLuaArg>, _, 0, 0>(
            CoreStage::PostUpdate,
        );

    Ok(())
}

```
Currently we generate documentation at runtime due to the way `tealr` works but this might change in the future as ideally this would be done statically.

It is probably a wise idea to setup a separate executable whose purpose is to only generate documentation, and run it every time before a release. But keeping this step in your main app will make sure your script environment is always setup correctly.

#### Lua

Lua documentation is provided by `tealr`, a wrapper around the `mlua` lua api which decorates their standard types. On top of providing documentation generation it's also capable of generating `d.tl` files which can be used to introduce static typing to lua via the `teal` project (you do not need to use teal to generate documentation). 

This can all be seen at work in the [this example](bevy_mod_scripting/examples/documentation_gen_lua.rs).

##### Teal - Lua static typing

Teal is the reccomended way of introducing lua to your bevy game. This functionality is locked behind the `teal` cargo feature however, since it's quite opinionanted when it comes to your asset structure, and also requires `lua` + `teal` to be installed (see https://github.com/teal-language/tl).

Once enabled, `.tl` files can be loaded as lua scripts in addition to `.lua` files and compiled on the fly. With full hot-reloading support. When you're ready to release your game, you just need to run `tl build` from the `assets/scripts` directory to compile your teal files.

If `teal` is enabled and you've added the `update_documentation` step to your app, every time you run/build your app in development the following will be generated/synced:
    - a `scripts/doc` directory containing documentation for your lua exposed API
    - a `scripts/types` directory containing `.d.tl` files for your lua IDE
    - a `scripts/tlconfig.lua` file will be generated *once* if it does not yet exist
    - any scripts with a `.tl` extension will be compiled to lua code and type checked
On optimized release builds none of this happens (no debug_asserts).

The reccomended workflow is to use vscode and the official teal extension, with the script directory as the root of your workspace (as a second window to your main project), this will ensure your environment is properly configured out of the box.

#### Rhai

Rhai currently does not have any utilities existing for generating documentation (for the rust provided API), once something comes out we'll include it.


## Examples 

To see more complex applications of this library have a look at the examples:

- [lua - bevy console integration](bevy_mod_scripting/examples/console_integration_lua.rs)
- [rhai - bevy console integration](bevy_mod_scripting/examples/console_integration_rhai.rs)
- [lua - complex game loop](bevy_mod_scripting/examples/complex_game_loop.rs)
- [lua - event recipients](bevy_mod_scripting/examples/event_recipients.rs)
- [lua - documentation generation + lua static typing](bevy_mod_scripting/examples/documentation_gen_lua.rs)
<|MERGE_RESOLUTION|>--- conflicted
+++ resolved
@@ -28,13 +28,8 @@
 - [x] Multiple scripts per entity
 - [x] Multiple instances of the same script on one entity
 - [x] Extensive callback argument type support 
-<<<<<<< HEAD
-- [ ] General Bevy API for all script hosts (i.e. Add component, remove component etc.). Blocked by <https://github.com/bevyengine/bevy/issues/4474>
+- [ ] General Bevy API for all script hosts (i.e. Add component, remove component etc.). On track for Bevy 0.8
 - [x] Utilities for generating script native documentation 
-=======
-- [ ] General Bevy API for all script hosts (i.e. Add component, remove component etc.). On track for Bevy 0.8
-- [ ] Utilities for generating script native documentation 
->>>>>>> 239c0d28
 - [ ] Tests
 - [x] Optionally loading external lua libraries (via require) (enabled with `lua_modules` cargo feature)
 
